--- conflicted
+++ resolved
@@ -168,10 +168,4 @@
 
 ### TODO
 
-<<<<<<< HEAD
-- LoRA adapters
-- Command line args
-=======
-- FLUX Dev implementation
-- LoRA adapters
->>>>>>> 801b1326
+- LoRA adapters